"""
The :mod:`mixins` module provides a set of reusable `mixin`
classes that can be added to a `View`.
"""

from django.core.paginator import Paginator
from django.db.models.fields.related import ForeignKey
from urlobject import URLObject

from djangorestframework import status
from djangorestframework.renderers import BaseRenderer
from djangorestframework.resources import Resource, FormResource, ModelResource
from djangorestframework.response import Response, ImmediateResponse
from djangorestframework.request import Request


__all__ = (
    # Base behavior mixins
    'RequestMixin',
    'ResponseMixin',
    'PermissionsMixin',
    'ResourceMixin',
    # Model behavior mixins
    'ReadModelMixin',
    'CreateModelMixin',
    'UpdateModelMixin',
    'DeleteModelMixin',
    'ListModelMixin',
    'PaginatorMixin'
)


########## Request Mixin ##########

class RequestMixin(object):
    """
    `Mixin` class enabling the use of :class:`request.Request` in your views.
    """

<<<<<<< HEAD
=======
    parser_classes = ()
    """
    The set of parsers that the view can handle.
    Should be a tuple/list of classes as described in the :mod:`parsers` module.
    """

    authentication_classes = ()
    """
    The set of authentication types that this view can handle.

    Should be a tuple/list of classes as described in the :mod:`authentication` module.
    """

>>>>>>> 1ff741d1
    request_class = Request
    """
    The class to use as a wrapper for the original request object.
    """

<<<<<<< HEAD
=======
    def get_parsers(self):
        """
        Instantiates and returns the list of parsers the request will use.
        """
        return [p(self) for p in self.parser_classes]

    def get_authentications(self):
        """
        Instantiates and returns the list of authentications the request will use.
        """
        return [a(self) for a in self.authentication_classes]

>>>>>>> 1ff741d1
    def create_request(self, request):
        """
        Creates and returns an instance of :class:`request.Request`.
        This new instance wraps the `request` passed as a parameter, and use
        the  parsers set on the view.
        """
<<<<<<< HEAD
        return self.request_class(request, parsers=self.parsers)
=======
        parsers = self.get_parsers()
        authentications = self.get_authentications()
        return self.request_class(request, parsers=parsers, 
                                    authentications=authentications)
>>>>>>> 1ff741d1

    @property
    def _parsed_media_types(self):
        """
        Return a list of all the media types that this view can parse.
        """
        return [parser.media_type for parser in self.parsers]

    @property
    def _default_parser(self):
        """
        Return the view's default parser class.
        """
        return self.parsers[0]


########## ResponseMixin ##########

class ResponseMixin(object):
    """
    `Mixin` class enabling the use of :class:`response.Response` in your views.
    """

    renderers = ()
    """
    The set of response renderers that the view can handle.
    Should be a tuple/list of classes as described in the :mod:`renderers` module.
    """

    @property
    def _rendered_media_types(self):
        """
        Return an list of all the media types that this response can render.
        """
        return [renderer.media_type for renderer in self.renderers]

    @property
    def _rendered_formats(self):
        """
        Return a list of all the formats that this response can render.
        """
        return [renderer.format for renderer in self.renderers]

    @property
    def _default_renderer(self):
        """
        Return the response's default renderer class.
        """
        return self.renderers[0]


########## Permissions Mixin ##########

class PermissionsMixin(object):
    """
    Simple :class:`mixin` class to add permission checking to a :class:`View` class.
    """

    permissions_classes = ()
    """
    The set of permissions that will be enforced on this view.

    Should be a tuple/list of classes as described in the :mod:`permissions` module.
    """

    def get_permissions(self):
        """
        Instantiates and returns the list of permissions that this view requires.
        """
        return [p(self) for p in self.permissions_classes]

    # TODO: wrap this behavior around dispatch()
    def check_permissions(self, user):
        """
        Check user permissions and either raise an ``ImmediateResponse`` or return.
        """
        for permission in self.get_permissions():
            permission.check_permission(user)


########## Resource Mixin ##########

class ResourceMixin(object):
    """
    Provides request validation and response filtering behavior.

    Should be a class as described in the :mod:`resources` module.

    The :obj:`resource` is an object that maps a view onto it's representation on the server.

    It provides validation on the content of incoming requests,
    and filters the object representation into a serializable object for the response.
    """
    resource = None

    @property
    def CONTENT(self):
        """
        Returns the cleaned, validated request content.

        May raise an :class:`response.ImmediateResponse` with status code 400 (Bad Request).
        """
        if not hasattr(self, '_content'):
            self._content = self.validate_request(self.request.DATA, self.request.FILES)
        return self._content

    @property
    def PARAMS(self):
        """
        Returns the cleaned, validated query parameters.

        May raise an :class:`response.ImmediateResponse` with status code 400 (Bad Request).
        """
        return self.validate_request(self.request.GET)

    @property
    def _resource(self):
        if self.resource:
            return self.resource(self)
        elif getattr(self, 'model', None):
            return ModelResource(self)
        elif getattr(self, 'form', None):
            return FormResource(self)
        elif getattr(self, '%s_form' % self.request.method.lower(), None):
            return FormResource(self)
        return Resource(self)

    def validate_request(self, data, files=None):
        """
        Given the request *data* and optional *files*, return the cleaned, validated content.
        May raise an :class:`response.ImmediateResponse` with status code 400 (Bad Request) on failure.
        """
        return self._resource.validate_request(data, files)

    def filter_response(self, obj):
        """
        Given the response content, filter it into a serializable object.
        """
        return self._resource.filter_response(obj)

    def get_bound_form(self, content=None, method=None):
        if hasattr(self._resource, 'get_bound_form'):
            return self._resource.get_bound_form(content, method=method)
        else:
            return None


########## Model Mixins ##########

class ModelMixin(object):
    """ Implements mechanisms used by other classes (like *ModelMixin group) to
    define a query that represents Model instances the Mixin is working with.

    If a *ModelMixin is going to retrive an instance (or queryset) using args and kwargs
    passed by as URL arguments, it should provied arguments to objects.get and objects.filter
    methods wrapped in by `build_query`

    If a *ModelMixin is going to create/update an instance get_instance_data
    handles the instance data creation/preaparation.
    """

    queryset = None

    def get_query_kwargs(self, *args, **kwargs):
        """
        Return a dict of kwargs that will be used to build the
        model instance retrieval or to filter querysets.
        """

        kwargs = dict(kwargs)

        # If the URLconf includes a .(?P<format>\w+) pattern to match against
        # a .json, .xml suffix, then drop the 'format' kwarg before
        # constructing the query.
        if BaseRenderer._FORMAT_QUERY_PARAM in kwargs:
            del kwargs[BaseRenderer._FORMAT_QUERY_PARAM]

        return kwargs

    def get_instance_data(self, model, content, **kwargs):
        """
        Returns the dict with the data for model instance creation/update.

        Arguments:
        - model: model class (django.db.models.Model subclass) to work with
        - content: a dictionary with instance data
        - kwargs: a dict of URL provided keyword arguments

        The create/update queries are created basicly with the contet provided
        with POST/PUT HTML methods and kwargs passed in the URL. This methods
        simply merges the URL data and the content preaparing the ready-to-use
        data dictionary.
        """

        tmp = dict(kwargs)

        for field in model._meta.fields:
            if isinstance(field, ForeignKey) and field.name in tmp:
                # translate 'related_field' kwargs into 'related_field_id'
                tmp[field.name + '_id'] = tmp[field.name]
                del tmp[field.name]

        all_kw_args = dict(content.items() + tmp.items())

        return all_kw_args

    def get_instance(self, **kwargs):
        """
        Get a model instance for read/update/delete requests.
        """
        return self.get_queryset().get(**kwargs)

    def get_queryset(self):
        """
        Return the queryset for this view.
        """
        return getattr(self.resource, 'queryset',
                       self.resource.model.objects.all())

    def get_ordering(self):
        """
        Return the ordering for this view.
        """
        return getattr(self.resource, 'ordering', None)


class ReadModelMixin(ModelMixin):
    """
    Behavior to read a `model` instance on GET requests
    """
    def get(self, request, *args, **kwargs):
        model = self.resource.model
        query_kwargs = self.get_query_kwargs(request, *args, **kwargs)

        try:
            self.model_instance = self.get_instance(**query_kwargs)
        except model.DoesNotExist:
            raise ImmediateResponse(status=status.HTTP_404_NOT_FOUND)

        return Response(self.model_instance)


class CreateModelMixin(ModelMixin):
    """
    Behavior to create a `model` instance on POST requests
    """
    def post(self, request, *args, **kwargs):
        model = self.resource.model

        # Copy the dict to keep self.CONTENT intact
        content = dict(self.CONTENT)
        m2m_data = {}

        for field in model._meta.many_to_many:
            if field.name in content:
                m2m_data[field.name] = (
                    field.m2m_reverse_field_name(), content[field.name]
                )
                del content[field.name]

        instance = model(**self.get_instance_data(model, content, *args, **kwargs))
        instance.save()

        for fieldname in m2m_data:
            manager = getattr(instance, fieldname)

            if hasattr(manager, 'add'):
                manager.add(*m2m_data[fieldname][1])
            else:
                data = {}
                data[manager.source_field_name] = instance

                for related_item in m2m_data[fieldname][1]:
                    data[m2m_data[fieldname][0]] = related_item
                    manager.through(**data).save()

        response = Response(instance, status=status.HTTP_201_CREATED)

        # Set headers
        if hasattr(self.resource, 'url'):
            response['Location'] = self.resource(self).url(instance)
        return response


class UpdateModelMixin(ModelMixin):
    """
    Behavior to update a `model` instance on PUT requests
    """
    def put(self, request, *args, **kwargs):
        model = self.resource.model
        query_kwargs = self.get_query_kwargs(request, *args, **kwargs)

        # TODO: update on the url of a non-existing resource url doesn't work
        # correctly at the moment - will end up with a new url
        try:
            self.model_instance = self.get_instance(**query_kwargs)

            for (key, val) in self.CONTENT.items():
                setattr(self.model_instance, key, val)
        except model.DoesNotExist:
            self.model_instance = model(**self.get_instance_data(model, self.CONTENT, *args, **kwargs))
        self.model_instance.save()
        return Response(self.model_instance)


class DeleteModelMixin(ModelMixin):
    """
    Behavior to delete a `model` instance on DELETE requests
    """
    def delete(self, request, *args, **kwargs):
        model = self.resource.model
        query_kwargs = self.get_query_kwargs(request, *args, **kwargs)

        try:
            instance = self.get_instance(**query_kwargs)
        except model.DoesNotExist:
            raise ImmediateResponse(status=status.HTTP_404_NOT_FOUND)

        instance.delete()
        return Response()


class ListModelMixin(ModelMixin):
    """
    Behavior to list a set of `model` instances on GET requests
    """

    def get(self, request, *args, **kwargs):
        queryset = self.get_queryset()
        ordering = self.get_ordering()
        query_kwargs = self.get_query_kwargs(request, *args, **kwargs)

        queryset = queryset.filter(**query_kwargs)
        if ordering:
            queryset = queryset.order_by(*ordering)

        return Response(queryset)


########## Pagination Mixins ##########

class PaginatorMixin(object):
    """
    Adds pagination support to GET requests
    Obviously should only be used on lists :)

    A default limit can be set by setting `limit` on the object. This will also
    be used as the maximum if the client sets the `limit` GET param
    """
    limit = 20

    def get_limit(self):
        """
        Helper method to determine what the `limit` should be
        """
        try:
            limit = int(self.request.GET.get('limit', self.limit))
            return min(limit, self.limit)
        except ValueError:
            return self.limit

    def url_with_page_number(self, page_number):
        """
        Constructs a url used for getting the next/previous urls
        """
        url = URLObject(self.request.get_full_path())
        url = url.set_query_param('page', str(page_number))

        limit = self.get_limit()
        if limit != self.limit:
            url = url.set_query_param('limit', str(limit))

        return url

    def next(self, page):
        """
        Returns a url to the next page of results (if any)
        """
        if not page.has_next():
            return None

        return self.url_with_page_number(page.next_page_number())

    def previous(self, page):
        """ Returns a url to the previous page of results (if any) """
        if not page.has_previous():
            return None

        return self.url_with_page_number(page.previous_page_number())

    def serialize_page_info(self, page):
        """
        This is some useful information that is added to the response
        """
        return {
            'next': self.next(page),
            'page': page.number,
            'pages': page.paginator.num_pages,
            'per_page': self.get_limit(),
            'previous': self.previous(page),
            'total': page.paginator.count,
        }

    def filter_response(self, obj):
        """
        Given the response content, paginate and then serialize.

        The response is modified to include to useful data relating to the number
        of objects, number of pages, next/previous urls etc. etc.

        The serialised objects are put into `results` on this new, modified
        response
        """

        # We don't want to paginate responses for anything other than GET requests
        if self.request.method.upper() != 'GET':
            return self._resource.filter_response(obj)

        paginator = Paginator(obj, self.get_limit())

        try:
            page_num = int(self.request.GET.get('page', '1'))
        except ValueError:
            raise ImmediateResponse(
                {'detail': 'That page contains no results'},
                status=status.HTTP_404_NOT_FOUND)

        if page_num not in paginator.page_range:
            raise ImmediateResponse(
                {'detail': 'That page contains no results'},
                status=status.HTTP_404_NOT_FOUND)

        page = paginator.page(page_num)

        serialized_object_list = self._resource.filter_response(page.object_list)
        serialized_page_info = self.serialize_page_info(page)

        serialized_page_info['results'] = serialized_object_list

        return serialized_page_info<|MERGE_RESOLUTION|>--- conflicted
+++ resolved
@@ -37,56 +37,18 @@
     `Mixin` class enabling the use of :class:`request.Request` in your views.
     """
 
-<<<<<<< HEAD
-=======
-    parser_classes = ()
-    """
-    The set of parsers that the view can handle.
-    Should be a tuple/list of classes as described in the :mod:`parsers` module.
-    """
-
-    authentication_classes = ()
-    """
-    The set of authentication types that this view can handle.
-
-    Should be a tuple/list of classes as described in the :mod:`authentication` module.
-    """
-
->>>>>>> 1ff741d1
     request_class = Request
     """
     The class to use as a wrapper for the original request object.
     """
 
-<<<<<<< HEAD
-=======
-    def get_parsers(self):
-        """
-        Instantiates and returns the list of parsers the request will use.
-        """
-        return [p(self) for p in self.parser_classes]
-
-    def get_authentications(self):
-        """
-        Instantiates and returns the list of authentications the request will use.
-        """
-        return [a(self) for a in self.authentication_classes]
-
->>>>>>> 1ff741d1
     def create_request(self, request):
         """
         Creates and returns an instance of :class:`request.Request`.
         This new instance wraps the `request` passed as a parameter, and use
         the  parsers set on the view.
         """
-<<<<<<< HEAD
-        return self.request_class(request, parsers=self.parsers)
-=======
-        parsers = self.get_parsers()
-        authentications = self.get_authentications()
-        return self.request_class(request, parsers=parsers, 
-                                    authentications=authentications)
->>>>>>> 1ff741d1
+        return self.request_class(request, parsers=self.parsers, authentication=self.authentication)
 
     @property
     def _parsed_media_types(self):
