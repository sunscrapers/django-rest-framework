from django.core.exceptions import ObjectDoesNotExist, ValidationError
from django.core.urlresolvers import resolve, get_script_prefix
from django import forms
from django.forms import widgets
from django.forms.models import ModelChoiceIterator
from django.utils.encoding import smart_unicode
from django.utils.translation import ugettext_lazy as _
from rest_framework.fields import Field, WritableField
from rest_framework.reverse import reverse
from urlparse import urlparse

##### Relational fields #####


# Not actually Writable, but subclasses may need to be.
class RelatedField(WritableField):
    """
    Base class for related model fields.

    If not overridden, this represents a to-one relationship, using the unicode
    representation of the target.
    """
    widget = widgets.Select
    many_widget = widgets.SelectMultiple
    form_field_class = forms.ChoiceField
    many_form_field_class = forms.MultipleChoiceField

    cache_choices = False
    empty_label = None
    default_read_only = True  # TODO: Remove this
    many = False

    def __init__(self, *args, **kwargs):
        self.queryset = kwargs.pop('queryset', None)
        self.null = kwargs.pop('null', False)
        self.many = kwargs.pop('many', self.many)
        super(RelatedField, self).__init__(*args, **kwargs)
        self.read_only = kwargs.pop('read_only', self.default_read_only)
        if self.many:
            self.widget = self.many_widget

    def initialize(self, parent, field_name):
        super(RelatedField, self).initialize(parent, field_name)
        if self.queryset is None and not self.read_only:
            try:
                manager = getattr(self.parent.opts.model, self.source or field_name)
                if hasattr(manager, 'related'):  # Forward
                    self.queryset = manager.related.model._default_manager.all()
                else:  # Reverse
                    self.queryset = manager.field.rel.to._default_manager.all()
            except:
                raise
                msg = ('Serializer related fields must include a `queryset`' +
                       ' argument or set `read_only=True')
                raise Exception(msg)

    ### We need this stuff to make form choices work...

    # def __deepcopy__(self, memo):
    #     result = super(RelatedField, self).__deepcopy__(memo)
    #     result.queryset = result.queryset
    #     return result

    def prepare_value(self, obj):
        return self.to_native(obj)

    def label_from_instance(self, obj):
        """
        Return a readable representation for use with eg. select widgets.
        """
        desc = smart_unicode(obj)
        ident = smart_unicode(self.to_native(obj))
        if desc == ident:
            return desc
        return "%s - %s" % (desc, ident)

    def _get_queryset(self):
        return self._queryset

    def _set_queryset(self, queryset):
        self._queryset = queryset
        self.widget.choices = self.choices

    queryset = property(_get_queryset, _set_queryset)

    def _get_choices(self):
        # If self._choices is set, then somebody must have manually set
        # the property self.choices. In this case, just return self._choices.
        if hasattr(self, '_choices'):
            return self._choices

        # Otherwise, execute the QuerySet in self.queryset to determine the
        # choices dynamically. Return a fresh ModelChoiceIterator that has not been
        # consumed. Note that we're instantiating a new ModelChoiceIterator *each*
        # time _get_choices() is called (and, thus, each time self.choices is
        # accessed) so that we can ensure the QuerySet has not been consumed. This
        # construct might look complicated but it allows for lazy evaluation of
        # the queryset.
        return ModelChoiceIterator(self)

    def _set_choices(self, value):
        # Setting choices also sets the choices on the widget.
        # choices can be any iterable, but we call list() on it because
        # it will be consumed more than once.
        self._choices = self.widget.choices = list(value)

    choices = property(_get_choices, _set_choices)

    ### Regular serializer stuff...

    def field_to_native(self, obj, field_name):
        try:
            value = getattr(obj, self.source or field_name)
        except ObjectDoesNotExist:
            return None

        if value is None:
            return None

        if self.many:
            return [self.to_native(item) for item in value.all()]
        return self.to_native(value)

    def field_from_native(self, data, files, field_name, into):
        if self.read_only:
            return

        try:
            if self.many:
                try:
                    # Form data
                    value = data.getlist(field_name)
                    if value == ['']:
                        value = []
                except AttributeError:
                    # Non-form data
                    value = data[field_name]
            else:
                value = data[field_name]
        except KeyError:
            if self.required:
                raise ValidationError(self.error_messages['required'])
            return

        if value in (None, '') and not self.null:
            raise ValidationError('Value may not be null')
        elif value in (None, '') and self.null:
            into[(self.source or field_name)] = None
        elif self.many:
            into[(self.source or field_name)] = [self.from_native(item) for item in value]
        else:
            into[(self.source or field_name)] = self.from_native(value)


<<<<<<< HEAD
=======
class ManyRelatedMixin(object):
    """
    Mixin to convert a related field to a many related field.
    """
    widget = widgets.SelectMultiple

    def field_to_native(self, obj, field_name):
        value = getattr(obj, self.source or field_name)
        return [self.to_native(item) for item in value.all()]

    def field_from_native(self, data, files, field_name, into):
        if self.read_only:
            return

        try:
            # Form data
            value = data.getlist(self.source or field_name)
        except:
            # Non-form data
            value = data.get(self.source or field_name, [])
        else:
            if value == ['']:
                value = []

        into[field_name] = [self.from_native(item) for item in value]


class ManyRelatedField(ManyRelatedMixin, RelatedField):
    """
    Base class for related model managers.

    If not overridden, this represents a to-many relationship, using the unicode
    representations of the target, and is read-only.
    """
    pass


>>>>>>> 8021bb5d
### PrimaryKey relationships

class PrimaryKeyRelatedField(RelatedField):
    """
    Represents a to-one relationship as a pk value.
    """
    default_read_only = False

    default_error_messages = {
        'does_not_exist': _("Invalid pk '%s' - object does not exist."),
        'incorrect_type': _('Incorrect type.  Expected pk value, received %s.'),
    }

    # TODO: Remove these field hacks...
    def prepare_value(self, obj):
        return self.to_native(obj.pk)

    def label_from_instance(self, obj):
        """
        Return a readable representation for use with eg. select widgets.
        """
        desc = smart_unicode(obj)
        ident = smart_unicode(self.to_native(obj.pk))
        if desc == ident:
            return desc
        return "%s - %s" % (desc, ident)

    # TODO: Possibly change this to just take `obj`, through prob less performant
    def to_native(self, pk):
        return pk

    def from_native(self, data):
        if self.queryset is None:
            raise Exception('Writable related fields must include a `queryset` argument')

        try:
            return self.queryset.get(pk=data)
        except ObjectDoesNotExist:
            msg = self.error_messages['does_not_exist'] % smart_unicode(data)
            raise ValidationError(msg)
        except (TypeError, ValueError):
            received = type(data).__name__
            msg = self.error_messages['incorrect_type'] % received
            raise ValidationError(msg)

    def field_to_native(self, obj, field_name):
        if self.many:
            # To-many relationship
            try:
                # Prefer obj.serializable_value for performance reasons
                queryset = obj.serializable_value(self.source or field_name)
            except AttributeError:
                # RelatedManager (reverse relationship)
                queryset = getattr(obj, self.source or field_name)

            # Forward relationship
            return [self.to_native(item.pk) for item in queryset.all()]

        # To-one relationship
        try:
            # Prefer obj.serializable_value for performance reasons
            pk = obj.serializable_value(self.source or field_name)
        except AttributeError:
            # RelatedObject (reverse relationship)
            try:
                pk = getattr(obj, self.source or field_name).pk
            except ObjectDoesNotExist:
                return None

        # Forward relationship
        return self.to_native(pk)


### Slug relationships


class SlugRelatedField(RelatedField):
    default_read_only = False

    default_error_messages = {
        'does_not_exist': _("Object with %s=%s does not exist."),
        'invalid': _('Invalid value.'),
    }

    def __init__(self, *args, **kwargs):
        self.slug_field = kwargs.pop('slug_field', None)
        assert self.slug_field, 'slug_field is required'
        super(SlugRelatedField, self).__init__(*args, **kwargs)

    def to_native(self, obj):
        return getattr(obj, self.slug_field)

    def from_native(self, data):
        if self.queryset is None:
            raise Exception('Writable related fields must include a `queryset` argument')

        try:
            return self.queryset.get(**{self.slug_field: data})
        except ObjectDoesNotExist:
            raise ValidationError(self.error_messages['does_not_exist'] %
                                  (self.slug_field, unicode(data)))
        except (TypeError, ValueError):
            msg = self.error_messages['invalid']
            raise ValidationError(msg)


### Hyperlinked relationships

class HyperlinkedRelatedField(RelatedField):
    """
    Represents a to-one relationship, using hyperlinking.
    """
    pk_url_kwarg = 'pk'
    slug_field = 'slug'
    slug_url_kwarg = None  # Defaults to same as `slug_field` unless overridden
    default_read_only = False

    default_error_messages = {
        'no_match': _('Invalid hyperlink - No URL match'),
        'incorrect_match': _('Invalid hyperlink - Incorrect URL match'),
        'configuration_error': _('Invalid hyperlink due to configuration error'),
        'does_not_exist': _("Invalid hyperlink - object does not exist."),
        'incorrect_type': _('Incorrect type.  Expected url string, received %s.'),
    }

    def __init__(self, *args, **kwargs):
        try:
            self.view_name = kwargs.pop('view_name')
        except:
            raise ValueError("Hyperlinked field requires 'view_name' kwarg")

        self.slug_field = kwargs.pop('slug_field', self.slug_field)
        default_slug_kwarg = self.slug_url_kwarg or self.slug_field
        self.pk_url_kwarg = kwargs.pop('pk_url_kwarg', self.pk_url_kwarg)
        self.slug_url_kwarg = kwargs.pop('slug_url_kwarg', default_slug_kwarg)

        self.format = kwargs.pop('format', None)
        super(HyperlinkedRelatedField, self).__init__(*args, **kwargs)

    def get_slug_field(self):
        """
        Get the name of a slug field to be used to look up by slug.
        """
        return self.slug_field

    def to_native(self, obj):
        view_name = self.view_name
        request = self.context.get('request', None)
        format = self.format or self.context.get('format', None)
        pk = getattr(obj, 'pk', None)
        if pk is None:
            return
        kwargs = {self.pk_url_kwarg: pk}
        try:
            return reverse(view_name, kwargs=kwargs, request=request, format=format)
        except:
            pass

        slug = getattr(obj, self.slug_field, None)

        if not slug:
            raise Exception('Could not resolve URL for field using view name "%s"' % view_name)

        kwargs = {self.slug_url_kwarg: slug}
        try:
            return reverse(view_name, kwargs=kwargs, request=request, format=format)
        except:
            pass

        kwargs = {self.pk_url_kwarg: obj.pk, self.slug_url_kwarg: slug}
        try:
            return reverse(view_name, kwargs=kwargs, request=request, format=format)
        except:
            pass

        raise Exception('Could not resolve URL for field using view name "%s"' % view_name)

    def from_native(self, value):
        # Convert URL -> model instance pk
        # TODO: Use values_list
        if self.queryset is None:
            raise Exception('Writable related fields must include a `queryset` argument')

        try:
            http_prefix = value.startswith('http:') or value.startswith('https:')
        except AttributeError:
            msg = self.error_messages['incorrect_type']
            raise ValidationError(msg % type(value).__name__)

        if http_prefix:
            # If needed convert absolute URLs to relative path
            value = urlparse(value).path
            prefix = get_script_prefix()
            if value.startswith(prefix):
                value = '/' + value[len(prefix):]

        try:
            match = resolve(value)
        except:
            raise ValidationError(self.error_messages['no_match'])

        if match.view_name != self.view_name:
            raise ValidationError(self.error_messages['incorrect_match'])

        pk = match.kwargs.get(self.pk_url_kwarg, None)
        slug = match.kwargs.get(self.slug_url_kwarg, None)

        # Try explicit primary key.
        if pk is not None:
            queryset = self.queryset.filter(pk=pk)
        # Next, try looking up by slug.
        elif slug is not None:
            slug_field = self.get_slug_field()
            queryset = self.queryset.filter(**{slug_field: slug})
        # If none of those are defined, it's probably a configuation error.
        else:
            raise ValidationError(self.error_messages['configuration_error'])

        try:
            obj = queryset.get()
        except ObjectDoesNotExist:
            raise ValidationError(self.error_messages['does_not_exist'])
        except (TypeError, ValueError):
            msg = self.error_messages['incorrect_type']
            raise ValidationError(msg % type(value).__name__)

        return obj


class HyperlinkedIdentityField(Field):
    """
    Represents the instance, or a property on the instance, using hyperlinking.
    """
    pk_url_kwarg = 'pk'
    slug_field = 'slug'
    slug_url_kwarg = None  # Defaults to same as `slug_field` unless overridden

    def __init__(self, *args, **kwargs):
        # TODO: Make view_name mandatory, and have the
        # HyperlinkedModelSerializer set it on-the-fly
        self.view_name = kwargs.pop('view_name', None)
        # Optionally the format of the target hyperlink may be specified
        self.format = kwargs.pop('format', None)

        self.slug_field = kwargs.pop('slug_field', self.slug_field)
        default_slug_kwarg = self.slug_url_kwarg or self.slug_field
        self.pk_url_kwarg = kwargs.pop('pk_url_kwarg', self.pk_url_kwarg)
        self.slug_url_kwarg = kwargs.pop('slug_url_kwarg', default_slug_kwarg)

        super(HyperlinkedIdentityField, self).__init__(*args, **kwargs)

    def field_to_native(self, obj, field_name):
        request = self.context.get('request', None)
        format = self.context.get('format', None)
        view_name = self.view_name or self.parent.opts.view_name
        kwargs = {self.pk_url_kwarg: obj.pk}

        # By default use whatever format is given for the current context
        # unless the target is a different type to the source.
        #
        # Eg. Consider a HyperlinkedIdentityField pointing from a json
        # representation to an html property of that representation...
        #
        # '/snippets/1/' should link to '/snippets/1/highlight/'
        # ...but...
        # '/snippets/1/.json' should link to '/snippets/1/highlight/.html'
        if format and self.format and self.format != format:
            format = self.format

        try:
            return reverse(view_name, kwargs=kwargs, request=request, format=format)
        except:
            pass

        slug = getattr(obj, self.slug_field, None)

        if not slug:
            raise Exception('Could not resolve URL for field using view name "%s"' % view_name)

        kwargs = {self.slug_url_kwarg: slug}
        try:
            return reverse(view_name, kwargs=kwargs, request=request, format=format)
        except:
            pass

        kwargs = {self.pk_url_kwarg: obj.pk, self.slug_url_kwarg: slug}
        try:
            return reverse(view_name, kwargs=kwargs, request=request, format=format)
        except:
            pass

        raise Exception('Could not resolve URL for field using view name "%s"' % view_name)


### Old-style many classes for backwards compat

class ManyRelatedField(RelatedField):
    def __init__(self, *args, **kwargs):
        kwargs['many'] = True
        super(ManyRelatedField, self).__init__(*args, **kwargs)


class ManyPrimaryKeyRelatedField(PrimaryKeyRelatedField):
    def __init__(self, *args, **kwargs):
        kwargs['many'] = True
        super(ManyPrimaryKeyRelatedField, self).__init__(*args, **kwargs)


class ManySlugRelatedField(SlugRelatedField):
    def __init__(self, *args, **kwargs):
        kwargs['many'] = True
        super(ManySlugRelatedField, self).__init__(*args, **kwargs)


class ManyHyperlinkedRelatedField(HyperlinkedRelatedField):
    def __init__(self, *args, **kwargs):
        kwargs['many'] = True
        super(ManyHyperlinkedRelatedField, self).__init__(*args, **kwargs)<|MERGE_RESOLUTION|>--- conflicted
+++ resolved
@@ -17,8 +17,7 @@
     """
     Base class for related model fields.
 
-    If not overridden, this represents a to-one relationship, using the unicode
-    representation of the target.
+    This represents a relationship using the unicode representation of the target.
     """
     widget = widgets.Select
     many_widget = widgets.SelectMultiple
@@ -31,13 +30,18 @@
     many = False
 
     def __init__(self, *args, **kwargs):
+
+        # 'null' will be deprecated in favor of 'required'
+        if 'null' in kwargs:
+            kwargs['required'] = not kwargs.pop('null')
+
         self.queryset = kwargs.pop('queryset', None)
-        self.null = kwargs.pop('null', False)
         self.many = kwargs.pop('many', self.many)
         super(RelatedField, self).__init__(*args, **kwargs)
         self.read_only = kwargs.pop('read_only', self.default_read_only)
         if self.many:
             self.widget = self.many_widget
+            self.form_field_class = self.many_form_field_class
 
     def initialize(self, parent, field_name):
         super(RelatedField, self).initialize(parent, field_name)
@@ -56,11 +60,6 @@
 
     ### We need this stuff to make form choices work...
 
-    # def __deepcopy__(self, memo):
-    #     result = super(RelatedField, self).__deepcopy__(memo)
-    #     result.queryset = result.queryset
-    #     return result
-
     def prepare_value(self, obj):
         return self.to_native(obj)
 
@@ -138,13 +137,13 @@
             else:
                 value = data[field_name]
         except KeyError:
-            if self.required:
-                raise ValidationError(self.error_messages['required'])
-            return
-
-        if value in (None, '') and not self.null:
-            raise ValidationError('Value may not be null')
-        elif value in (None, '') and self.null:
+            if self.partial:
+                return
+            value = [] if self.many else None
+
+        if value in (None, '') and self.required:
+            raise ValidationError(self.error_messages['required'])
+        elif value in (None, ''):
             into[(self.source or field_name)] = None
         elif self.many:
             into[(self.source or field_name)] = [self.from_native(item) for item in value]
@@ -152,51 +151,11 @@
             into[(self.source or field_name)] = self.from_native(value)
 
 
-<<<<<<< HEAD
-=======
-class ManyRelatedMixin(object):
-    """
-    Mixin to convert a related field to a many related field.
-    """
-    widget = widgets.SelectMultiple
-
-    def field_to_native(self, obj, field_name):
-        value = getattr(obj, self.source or field_name)
-        return [self.to_native(item) for item in value.all()]
-
-    def field_from_native(self, data, files, field_name, into):
-        if self.read_only:
-            return
-
-        try:
-            # Form data
-            value = data.getlist(self.source or field_name)
-        except:
-            # Non-form data
-            value = data.get(self.source or field_name, [])
-        else:
-            if value == ['']:
-                value = []
-
-        into[field_name] = [self.from_native(item) for item in value]
-
-
-class ManyRelatedField(ManyRelatedMixin, RelatedField):
-    """
-    Base class for related model managers.
-
-    If not overridden, this represents a to-many relationship, using the unicode
-    representations of the target, and is read-only.
-    """
-    pass
-
-
->>>>>>> 8021bb5d
 ### PrimaryKey relationships
 
 class PrimaryKeyRelatedField(RelatedField):
     """
-    Represents a to-one relationship as a pk value.
+    Represents a relationship as a pk value.
     """
     default_read_only = False
 
@@ -269,6 +228,9 @@
 
 
 class SlugRelatedField(RelatedField):
+    """
+    Represents a relationship using a unique field on the target.
+    """
     default_read_only = False
 
     default_error_messages = {
@@ -302,7 +264,7 @@
 
 class HyperlinkedRelatedField(RelatedField):
     """
-    Represents a to-one relationship, using hyperlinking.
+    Represents a relationship using hyperlinking.
     """
     pk_url_kwarg = 'pk'
     slug_field = 'slug'
