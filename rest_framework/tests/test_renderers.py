--- conflicted
+++ resolved
@@ -68,19 +68,18 @@
         return Response({'foo': ['bar', 'baz']})
 
 
-<<<<<<< HEAD
+
 class MockPOSTView(APIView):
-
     def post(self, request, **kwargs):
         return Response({'foo': request.DATA})
 
-=======
+
 class EmptyGETView(APIView):
     renderer_classes = (JSONRenderer,)
 
     def get(self, request, **kwargs):
         return Response(status=status.HTTP_204_NO_CONTENT)
->>>>>>> 175b4d23
+
 
 class HTMLView(APIView):
     renderer_classes = (BrowsableAPIRenderer, )
@@ -234,13 +233,12 @@
         self.assertEqual(resp.content, RENDERER_B_SERIALIZER(DUMMYCONTENT))
         self.assertEqual(resp.status_code, DUMMYSTATUS)
 
-<<<<<<< HEAD
     def test_parse_error_renderers_browsable_api(self):
         """Invalid data should still render the browsable API correctly."""
         resp = self.client.post('/parseerror', data='foobar', content_type='application/json', HTTP_ACCEPT='text/html')
         self.assertEqual(resp['Content-Type'], 'text/html; charset=utf-8')
         self.assertEqual(resp.status_code, status.HTTP_400_BAD_REQUEST)
-=======
+
     def test_204_no_content_responses_have_no_content_type_set(self):
         """
         Regression test for #1196
@@ -251,7 +249,6 @@
         self.assertEqual(resp.get('Content-Type', None), None)
         self.assertEqual(resp.status_code, status.HTTP_204_NO_CONTENT)
 
->>>>>>> 175b4d23
 
 _flat_repr = '{"foo": ["bar", "baz"]}'
 _indented_repr = '{\n  "foo": [\n    "bar",\n    "baz"\n  ]\n}'
