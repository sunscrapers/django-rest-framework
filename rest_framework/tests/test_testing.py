--- conflicted
+++ resolved
@@ -1,12 +1,9 @@
 # -- coding: utf-8 --
 
 from __future__ import unicode_literals
-<<<<<<< HEAD
 from django.conf.urls import patterns, url
-=======
 from io import BytesIO
 
->>>>>>> 93b9245b
 from django.contrib.auth.models import User
 from django.test import TestCase
 from rest_framework.decorators import api_view
